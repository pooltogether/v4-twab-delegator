--- conflicted
+++ resolved
@@ -13,14 +13,8 @@
 import "./PermitAndMulticall.sol";
 
 /**
-<<<<<<< HEAD
   * @title Delegate chances to win to multiple accounts
   * @notice This contract allows accounts to easily delegate a portion of their tickets to multiple delegatees. The delegatees chance of winning prizes is increased by the delegated amount. If a delegator doesn't want to actively manage the delegations, then they can stake on the contract and appoint representatives.
-=======
- * @title Contract to delegate chances of winning to multiple delegatees.
- * @dev Delegations are instantiated via CREATE2 through the LowLevelDelegator contract by calling `_createDelegation`.
- * @dev Delegators and their representatives can then handle their delegations through this contract.
->>>>>>> 5739ef43
  */
 contract TWABDelegator is ERC20, LowLevelDelegator, PermitAndMulticall {
   using Address for address;
